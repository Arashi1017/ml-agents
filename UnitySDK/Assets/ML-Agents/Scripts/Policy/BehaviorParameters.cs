using Barracuda;
using System;
using System.Collections.Generic;
using UnityEngine;

namespace MLAgents
{

    /// <summary>
    /// The Factory to generate policies.
    /// </summary>
    public class BehaviorParameters : MonoBehaviour
    {

        [Serializable]
        private enum BehaviorType
        {
            Default,
            HeuristicOnly,
            InferenceOnly
        }

        [HideInInspector]
        [SerializeField]
        BrainParameters m_BrainParameters = new BrainParameters();
        [HideInInspector]
        [SerializeField]
        NNModel m_Model;
        [HideInInspector]
        [SerializeField]
        InferenceDevice m_InferenceDevice;
        [HideInInspector]
        [SerializeField]
        BehaviorType m_BehaviorType;
        [HideInInspector]
        [SerializeField]
        string m_BehaviorName = "My Behavior";
<<<<<<< HEAD
        [HideInInspector] [SerializeField]
        int m_TeamID = 0;
        
=======
        [HideInInspector]
        [SerializeField]
        [Tooltip("Use all Sensor components attached to child GameObjects of this Agent.")]
        bool m_useChildSensors = true;

>>>>>>> ebad90f5
        public BrainParameters brainParameters
        {
            get { return m_BrainParameters; }
        }

        public bool useChildSensors
        {
            get { return m_useChildSensors; }
        }

        public string behaviorName
        {
            
            get { return m_BehaviorName + "?team=" + m_TeamID;} 

        }

        public IPolicy GeneratePolicy(Func<float[]> heuristic)
        {
            switch (m_BehaviorType)
            {
                case BehaviorType.HeuristicOnly:
                    return new HeuristicPolicy(heuristic);
                case BehaviorType.InferenceOnly:
                    return new BarracudaPolicy(m_BrainParameters, m_Model, m_InferenceDevice);
                case BehaviorType.Default:
                    if (FindObjectOfType<Academy>().IsCommunicatorOn)
                    {
                        return new RemotePolicy(m_BrainParameters, behaviorName);
                    }
                    if (m_Model != null)
                    {
                        return new BarracudaPolicy(m_BrainParameters, m_Model, m_InferenceDevice);
                    }
                    else
                    {
                        return new HeuristicPolicy(heuristic);
                    }
                default:
                    return new HeuristicPolicy(heuristic);
            }
        }

        public void GiveModel(
            string behaviorName,
            NNModel model,
            InferenceDevice inferenceDevice = InferenceDevice.CPU)
        {
            m_Model = model;
            m_InferenceDevice = inferenceDevice;
            m_BehaviorName = behaviorName;
        }
    }
}<|MERGE_RESOLUTION|>--- conflicted
+++ resolved
@@ -35,17 +35,13 @@
         [HideInInspector]
         [SerializeField]
         string m_BehaviorName = "My Behavior";
-<<<<<<< HEAD
         [HideInInspector] [SerializeField]
         int m_TeamID = 0;
-        
-=======
         [HideInInspector]
         [SerializeField]
         [Tooltip("Use all Sensor components attached to child GameObjects of this Agent.")]
         bool m_useChildSensors = true;
 
->>>>>>> ebad90f5
         public BrainParameters brainParameters
         {
             get { return m_BrainParameters; }
