# Unity ML-Agents Toolkit Documentation

## Installation & Set-up

* [Installation](Installation.md)
  * [Background: Jupyter Notebooks](Background-Jupyter.md)
  * [Using Virtual Environment](Using-Virtual-Environment.md)
* [Basic Guide](Basic-Guide.md)

## Getting Started

* [ML-Agents Toolkit Overview](ML-Agents-Overview.md)
  * [Background: Unity](Background-Unity.md)
  * [Background: Machine Learning](Background-Machine-Learning.md)
  * [Background: TensorFlow](Background-TensorFlow.md)
* [Getting Started with the 3D Balance Ball Environment](Getting-Started-with-Balance-Ball.md)
* [Example Environments](Learning-Environment-Examples.md)

## Creating Learning Environments

* [Making a New Learning Environment](Learning-Environment-Create-New.md)
* [Designing a Learning Environment](Learning-Environment-Design.md)
  * [Agents](Learning-Environment-Design-Agents.md)
  * [Academy](Learning-Environment-Design-Academy.md)
  * [Brains](Learning-Environment-Design-Brains.md):
    [Player](Learning-Environment-Design-Player-Brains.md),
    [Heuristic](Learning-Environment-Design-Heuristic-Brains.md),
    [Learning](Learning-Environment-Design-Learning-Brains.md)
* [Learning Environment Best Practices](Learning-Environment-Best-Practices.md)

### Advanced Usage
  * [Using the Monitor](Feature-Monitor.md)
  * [Using the Video Recorder](https://github.com/Unity-Technologies/video-recorder)
  * [Using an Executable Environment](Learning-Environment-Executable.md)
  * [Creating Custom Protobuf Messages](Creating-Custom-Protobuf-Messages.md)

## Training

* [Training ML-Agents](Training-ML-Agents.md)
* [Using TensorBoard to Observe Training](Using-Tensorboard.md)
* [Training Using Concurrent Unity Instances](Training-Using-Concurrent-Unity-Instances.md)
* [Training with Proximal Policy Optimization](Training-PPO.md)
* [Training with Soft Actor-Critic](Training-SAC.md)

### Advanced Training Methods

* [Training with Curriculum Learning](Training-Curriculum-Learning.md)
* [Training with Imitation Learning](Training-Imitation-Learning.md)
* [Training with LSTM](Feature-Memory.md)
<<<<<<< HEAD
* [Training on Environments with Domain Variations](Training-Domain-Variations.md)
=======
* [Training Generalized Reinforcement Learning Agents](Training-Generalized-Reinforcement-Learning-Agents.md)

### Cloud Training (Deprecated)
Here are the cloud training set-up guides for Azure and AWS. We no longer use them ourselves and 
so they may not be work correctly. We've decided to keep them up just in case they are helpful to
you.

>>>>>>> 8f2aff49
* [Training on the Cloud with Amazon Web Services](Training-on-Amazon-Web-Service.md)
* [Training on the Cloud with Microsoft Azure](Training-on-Microsoft-Azure.md)

## Inference

* [Unity Inference Engine](Unity-Inference-Engine.md)

## Help

* [Migrating from earlier versions of ML-Agents](Migrating.md)
* [Frequently Asked Questions](FAQ.md)
* [ML-Agents Glossary](Glossary.md)
* [Limitations](Limitations.md)

## API Docs

* [API Reference](API-Reference.md)
* [How to use the Python API](Python-API.md)
* [Wrapping Learning Environment as a Gym (+Baselines/Dopamine Integration)](../gym-unity/README.md)
* [Creating custom protobuf messages](Creating-Custom-Protobuf-Messages.md)<|MERGE_RESOLUTION|>--- conflicted
+++ resolved
@@ -47,17 +47,7 @@
 * [Training with Curriculum Learning](Training-Curriculum-Learning.md)
 * [Training with Imitation Learning](Training-Imitation-Learning.md)
 * [Training with LSTM](Feature-Memory.md)
-<<<<<<< HEAD
 * [Training on Environments with Domain Variations](Training-Domain-Variations.md)
-=======
-* [Training Generalized Reinforcement Learning Agents](Training-Generalized-Reinforcement-Learning-Agents.md)
-
-### Cloud Training (Deprecated)
-Here are the cloud training set-up guides for Azure and AWS. We no longer use them ourselves and 
-so they may not be work correctly. We've decided to keep them up just in case they are helpful to
-you.
-
->>>>>>> 8f2aff49
 * [Training on the Cloud with Amazon Web Services](Training-on-Amazon-Web-Service.md)
 * [Training on the Cloud with Microsoft Azure](Training-on-Microsoft-Azure.md)
 
